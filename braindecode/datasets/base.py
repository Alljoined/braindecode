--- conflicted
+++ resolved
@@ -240,7 +240,6 @@
     def transform(self, value):
         for i in range(len(self.datasets)):
             self.datasets[i].transform = value
-<<<<<<< HEAD
 
     def save(self, path, overwrite=False):
         """Save dataset to files.
@@ -291,6 +290,4 @@
 
         if concat_of_raws:
             json.dump({'target_name': target_name}, open(target_file_name, 'w'))
-        self.description.to_json(description_file_name)
-=======
->>>>>>> c6426d84
+        self.description.to_json(description_file_name)